from itertools import combinations_with_replacement as combo
import operator
import os

import gsd.hoomd
import hoomd
import hoomd.md
from mbuild.formats.hoomd_forcefield import create_hoomd_forcefield
from mbuild.formats.hoomd_snapshot import to_hoomdsnapshot
import numpy as np
import parmed as pmd

from polybinder.library import COMPOUND_DIR, SYSTEM_DIR, FF_DIR


class Simulation:
    """The simulation context management class.

    This class takes the output of the Initialization class
    and sets up a hoomd-blue simulation.

    Parameters
    ----------
    system : system.Initializer
        The system created in polybinder.system
    r_cut : float, default 2.5
        Cutoff radius for potentials (in simulation distance units)
    tau_kt : float, default 0.1
        Thermostat coupling period (in simulation time units)
    tau_p : float, default None
        Barostat coupling period (in simulation time units)
    nlist : str, default `Cell`
        Type of neighborlist to use. Options are "Cell", "Tree", and "Stencil".
        See https://hoomd-blue.readthedocs.io/en/latest/module-md-nlist.html
    wall_axis : array like, default None
        Specify the axis normal to the wall potentials used during a simulation.
        E.g. wall_axis = [1,0,0] places wall potentials on the y,z plane
    dt : float, default 0.0001
        Size of simulation timestep (in simulation time units)
    auto_scale : bool, default True
        Set to true to use reduced simulation units.
        distance, mass, and energy are scaled by the largest value
        present in the system for each.
    ref_values : dict, default None
        Define the reference units for distance, mass, energy.
        Set auto_scale to False to define your own reference values.
    mode : str, default "auto"
        Tell hoomd which device to use (CPU or GPU).
        mode = "auto" will auto-select the mode
    gsd_write : int, default 1e4
        Period to write simulation snapshots to gsd file.
    log_write : int, default 1e3
        Period to write simulation data to the log file.
    seed : int, default 42
        Seed passed to integrator when randomizing velocities.
    cg_potentials_dir : str, default None
        Directory inside of polybinder.library.forcefields to
        look for coarse-grained system potentials. If left
        as None, then it will only look in polybinder.library.forcefields.
        This is only used when `system` has been coarse-grained in
        polybinder.system
    restart : str, default None
        Path to gsd file from which to restart the simulation
    wall_time_limit : int, default None
        Set a maximum amount of time in seconds a simulation is allowed
        to run even if it hasn't ran to completion.

    Methods
    -------
    shrink: Runs a hoomd simulation
        Shrinks the simulation volume to the target box set in
        polybinder.system.System()
    quench: Runs a hoomd simulation
        Run a simulation at a single temperature in NVT or a single
        temperature and pressure in NPT
    anneal: Runs a hoomd simulation
        Define a schedule of temperature and steps to follow over the
        course of the simulation. Can be used in NVT or NPT at a single
        pressure.
    tensile: Runs a hoomd simulation
        Use this simulation method to perform a tensile test on the
        simulation volume.

    """
    def __init__(
        self,
        system,
        r_cut=2.5,
        tau_kt=0.1,
        tau_p=None,
        nlist="Cell",
        wall_axis=None,
        dt=0.0003,
        auto_scale=True,
        ref_values=None,
        mode="auto",
        gsd_write=1e4,
        log_write=1e3,
        seed=42,
        cg_potentials_dir=None,
        restart=None,
        wall_time_limit=None,
        **kwargs,
    ):
        self.r_cut = r_cut
        self.tau_kt = tau_kt
        self.tau_p = tau_p
        self.nlist = getattr(hoomd.md.nlist, nlist)
        self.wall_axis = wall_axis
        self.dt = dt
        self.auto_scale = auto_scale
        self.ref_values = ref_values
        self.mode = mode.lower()
        self.gsd_write = gsd_write
        self.log_write = log_write
        self.seed = seed
        self.restart = restart
        self.wall_time_limit = wall_time_limit
        self.system = system.system
        self.ran_shrink = False

        # Coarsed-grained related parameters, system is a gsd.hoomd.Snapshot
<<<<<<< HEAD
        if cg_potentials_dir:
=======
        if isinstance(self.system, gsd.hoomd.Snapshot):
>>>>>>> 3043efd7
            assert ref_values != None, (
                        "Autoscaling is not supported for coarse-grain sims. "
                        "Provide the relevant reference units"
            )
            self.cg_ff_path = f"{FF_DIR}/{cg_potentials_dir}"
            self.cg_system = True
            self.ref_energy = ref_values["energy"]
            self.ref_distance = ref_values["distance"]
            self.ref_mass = ref_values["mass"]

        # Non coarse-grained related parameters, system is a pmd.Structure
<<<<<<< HEAD
        else:
=======
        elif isinstance(self.system, pmd.Structure):
>>>>>>> 3043efd7
            self.cg_system = False
            if ref_values and not auto_scale:
                self.ref_energy = ref_values["energy"]
                self.ref_distance = ref_values["distance"]
                self.ref_mass = ref_values["mass"]
            # Pulled from mBuild create_hoomd_forcefield.py
            elif auto_scale and not ref_values:
                self.ref_mass = max([atom.mass for atom in self.system.atoms])
                pair_coeffs = list(
                set(
                    (atom.type, atom.epsilon, atom.sigma)
                    for atom in self.system.atoms
                )
            )
                self.ref_energy = max(pair_coeffs, key=operator.itemgetter(1))[1]
                self.ref_distance = max(pair_coeffs, key=operator.itemgetter(2))[2]

        # Set target volume used during shrinking
        if system.system_type != "interface":
            # Conv from nm (mBuild) to ang (parmed) and set to reduced length
            self.target_box = system.target_box * 10 / self.ref_distance

        self.log_quantities = [
            "kinetic_temperature",
            "potential_energy",
            "kinetic_energy",
            "volume",
            "pressure",
            "degrees_of_freedom",
            "pressure_tensor",
            "degrees_of_freedom"
        ]

        if self.mode == "cpu":
            self.device = hoomd.device.CPU()
        elif self.mode == "gpu":
            self.device = hoomd.device.GPU()
        else:
            self.device = hoomd.device.auto_select()
        self.sim = hoomd.Simulation(device=self.device, seed=self.seed)

        # Initialize the sim state.
        if not self.cg_system:
            self.init_snap, self.forcefield, refs = create_hoomd_forcefield(
                    structure=self.system,
                    r_cut=self.r_cut,
                    ref_distance=self.ref_distance,
                    ref_mass=self.ref_mass,
                    ref_energy=self.ref_energy,
                    auto_scale=self.auto_scale,
                    pppm_kwargs = {"Nx": 16, "Ny": 16, "Nz": 16, }
            )
            if self.restart:
                self.sim.create_state_from_gsd(self.restart)
            else:
                self.sim.create_state_from_snapshot(self.init_snap)
        else:
<<<<<<< HEAD
            self.init_snap, self.forcefield = self._create_hoomd_sim_from_snapshot()
=======
            self.init_snap, self.forcefields = self._create_hoomd_sim_from_snapshot(**kwargs)
>>>>>>> 3043efd7
            self.sim.create_state_from_snapshot(self.init_snap)

        # Set up wall potentials
        if self.wall_axis:
            walls = self._hoomd_walls(
                    Lx = self.init_snap.configuration.box[0],
                    Ly = self.init_snap.configuration.box[1],
                    Lz = self.init_snap.configuration.box[2],
            )
            self.lj_walls = hoomd.md.external.wall.LJ(walls=walls)
            self.lj_walls.params[self.init_snap.particles.types] = {
                    "epsilon": 1.0,
                    "sigma": 1.0,
                    "r_cut": 2.5,
                    "r_extrap": 0
            }
            self.forcefield.append(self.lj_walls)

        # Default nlist is Cell, change to Tree if needed
        if isinstance(self.nlist, hoomd.md.nlist.Tree):
<<<<<<< HEAD
            exclusions = self.forcefield[0].nlist.exclusions
            self.forcefield[0].nlist = self.nlist(buffer=0.4)
            self.forcefield[0].nlist.exclusions = exclusions
=======
            exclusions = self.forcefields[0].nlist.exclusions
            self.forcefields[0].nlist = self.nlist(buffer=0.4)
            self.forcefields[0].nlist.exclusions = exclusions
>>>>>>> 3043efd7

        # Set up remaining hoomd objects
        self._all = hoomd.filter.All()
        gsd_writer, table_file, = self._hoomd_writers(
                group=self._all, sim=self.sim, forcefield=self.forcefield
        )
        self.sim.operations.writers.append(gsd_writer)
        self.sim.operations.writers.append(table_file)
        self.integrator = hoomd.md.Integrator(dt=self.dt)
        self.integrator.forces = self.forcefield
        self.sim.operations.add(self.integrator)

    def temp_ramp(
            self,
            n_steps,
            kT_init,
            kT_final,
            period=10,
            pressure=None,
            wall_axix=None
    ):
        """
        """
        _temp_ramp = hoomd.variant.Ramp(
                A=kT_init,
                B=kT_final,
                t_start=self.sim.timestep,
                t_ramp=int(n_steps)
        )

        if self.wall_axis and pressure is not None:
            raise ValueError(
                    "Wall potentials can only be used with the NVT ensemble."
            )
        if pressure: # Set up NPT Integrator
            self.integrator_method = hoomd.md.methods.NPT(
                    filter=self._all,
                    kT=_temp_ramp,
                    tau=self.tau_kt,
                    S=pressure,
                    tauS=self.tau_p,
<<<<<<< HEAD
                    couple="none"
=======
                    couple="xyz"
>>>>>>> 3043efd7
            )
            self.sim.operations.integrator.methods = [self.integrator_method]
        else: # Set up (or update) NVT integrator
            if self.ran_shrink:
                self.sim.operations.integrator.methods[0].kT = _temp_ramp
            else:
                self.integrator_method = hoomd.md.methods.NVT(
                    filter=self._all, kT=_temp_ramp, tau=self.tau_kt
                )
                self.sim.operations.integrator.methods = [
                        self.integrator_method
                ]
        self.sim.state.thermalize_particle_momenta(filter=self._all, kT=kT_init)

        try:
            current_timestep = self.sim.timestep
            while self.sim.timestep < n_steps + current_timestep + 1:
                self.sim.run(
                        min(
                            10000,
                            n_steps + current_timestep + 1 - self.sim.timestep
                        )
                )
                if self.wall_time_limit:
                    if (self.sim.device.communicator.walltime + self.sim.walltime >=
                            self.wall_time_limit):
                        break
        finally:
            hoomd.write.GSD.write(
                    state=self.sim.state, mode='wb', filename="restart.gsd"
            )

    def shrink(
            self,
            n_steps,
            kT_init,
            kT_final,
            period=10,
            tree_nlist=False
    ):
        """Runs a simulation while shrinking the simulation volume
        to a target volume. Call this simulation method before
        quench() or anneal() if your initial configuraiton is at a lower
        density.

        Uses a linear temperature ramp from kT_init to kT_final
        in order to allow temperature annealing during the shrink.

        Parameters
        ----------
        n_steps : int, required
            The number of simulation steps to run during shrinking
        kT_init : float, required
            The temperature at the beginning of the shrink simulation
        kT_final : float, required
            The tempearture at the end of the shrink simulation
        period : int, optional, default 1
            The number of steps to run between box updates
        tree_nlist : bool, optional, default False
            Use a tree neighborlist during shrinking.
            Useful when starting with very low density systems

        """
        # Create Tree nlist for shrink if self.nlist is Cell
        if tree_nlist and isinstance(self.nlist, hoomd.md.nlist.Cell):
            original_nlist = self.forcefield[0].nlist
            shrink_nlist = hoomd.md.nlist.Tree(buffer=0.4)
            shrink_nlist.exclusions = self.forcefield[0].nlist.exclusions
            self.sim.operations.integrator.forces[0].nlist = shrink_nlist

        # Set up temperature ramp during shrinking
        _temp_ramp = hoomd.variant.Ramp(
                A=kT_init,
                B=kT_final,
                t_start=self.sim.timestep,
                t_ramp=int(n_steps)
        )
        self.integrator_method = hoomd.md.methods.NVT(
                filter=self._all, kT=_temp_ramp, tau=self.tau_kt
        )
        self.sim.operations.integrator.methods = [self.integrator_method]
        self.sim.state.thermalize_particle_momenta(
                filter=self._all, kT=kT_init
        )

        # Set up box shrinking ramp
        box_resize_trigger = hoomd.trigger.Periodic(period)
        ramp = hoomd.variant.Ramp(
            A=0, B=1, t_start=self.sim.timestep, t_ramp=int(n_steps)
        )
        initial_box = self.sim.state.box
        final_box = hoomd.Box(
                Lx=self.target_box[0],
                Ly=self.target_box[1],
                Lz=self.target_box[2]
        )
        box_resize = hoomd.update.BoxResize(
                box1=initial_box,
                box2=final_box,
                variant=ramp,
                trigger=box_resize_trigger
        )
        self.sim.operations.updaters.append(box_resize)

        # Run shrink sim while updating wall potentials
        if self.wall_axis is not None:
            while self.sim.timestep < n_steps + 1:
                self.sim.run(period)
                self.sim.operations.integrator.forces.remove(self.lj_walls)
                Lx = self.sim.state.box.Lx
                Ly = self.sim.state.box.Ly
                Lz = self.sim.state.box.Lz
                new_walls = self._hoomd_walls(Lx, Ly, Lz)
                self.lj_walls = hoomd.md.external.wall.LJ(walls=new_walls)
                self.lj_walls.params[self.init_snap.particles.types] = {
                        "epsilon": 1.0,
                        "sigma": 1.0,
                        "r_cut": 2.5,
                        "r_extrap": 0
                }
                self.sim.operations.integrator.forces.append(self.lj_walls)
        # Run shrink sim without updating wall potentials
        else:
            self.sim.run(n_steps + 1)
        assert self.sim.state.box == final_box
        self.ran_shrink = True

        if tree_nlist and isinstance(self.nlist, hoomd.md.nlist.Cell):
            self.sim.operations.integrator.forces[0].nlist = original_nlist

    def quench(self, n_steps, kT=None, pressure=None):
        """Runs an NVT or NPT simulation at a single temperature
        and/or pressure.

        Call this funciton after initializing the Simulation class.

        Parameters
        ----------
        n_steps : int
            Number of timesteps to run the simulation.
        kT : float, default None
            The dimensionless temperature at which to run the simulation
        pressure : float, default None
            The dimensionless pressure at which to run the simulation

        """
        if self.wall_axis and pressure is not None:
            raise ValueError(
                    "Wall potentials can only be used with the NVT ensemble."
            )
        if pressure: # Set up NPT Integrator
            self.integrator_method = hoomd.md.methods.NPT(
                    filter=self._all,
                    kT=kT,
                    tau=self.tau_kt,
                    S=pressure,
                    tauS=self.tau_p,
<<<<<<< HEAD
                    couple="none"
=======
                    couple="xyz"
>>>>>>> 3043efd7
            )
            self.sim.operations.integrator.methods = [self.integrator_method]
        else: # Set up (or update) NVT integrator
            if self.ran_shrink:
                self.sim.operations.integrator.methods[0].kT = kT
            else:
                self.integrator_method = hoomd.md.methods.NVT(
                    filter=self._all, kT=kT, tau=self.tau_kt
                )
                self.sim.operations.integrator.methods = [
                        self.integrator_method
                ]
        self.sim.state.thermalize_particle_momenta(filter=self._all, kT=kT)

        try:
            current_timestep = self.sim.timestep
            while self.sim.timestep < n_steps + current_timestep + 1:
                self.sim.run(
                        min(
                            10000,
                            n_steps + current_timestep + 1 - self.sim.timestep
                        ),
                        write_at_start=True
                )
                if self.wall_time_limit:
                    if (self.sim.device.communicator.walltime + self.sim.walltime >=
                            self.wall_time_limit):
                        break
        finally:
            hoomd.write.GSD.write(
                    state=self.sim.state, mode='wb', filename="restart.gsd"
            )

    def anneal(
        self,
        kT_init=None,
        kT_final=None,
        pressure=None,
        step_sequence=None,
        schedule=None,
    ):
        """Runs a simulation through a series of temperatures in the
        NVT or NPT ensemble.
        You can define the annealing sequence by specifying an
        initial and final temperature and a series of steps, or
        you can pass in a dicitonary of kT:n_steps.

        kT_init : float, optional, default=None
            The starting temperature
        kT_final : float, optional, default=None
            The final temperature
        pressure : float, optional, default=None
            When a pressure is given, the NPT ensemble is used.
        step_sequence : list of ints, optional, default=None
            The series of simulation steps to run between
            kT_init and kT_final
        schedule : dict, optional, default=None
            Use this instead of kT_init, kT_final and step_sequnce to
            explicitly set the series of temperatures and steps at each to run

        """
        if self.wall_axis and pressure is not None:
            raise ValueError(
                "Wall potentials can only be used with the NVT ensemble"
            )

        if not schedule:
            temps = np.linspace(kT_init, kT_final, len(step_sequence))
            temps = [np.round(t, 1) for t in temps]
            schedule = dict(zip(temps, step_sequence))

        if pressure: # Set up NPT Integrator
            self.integrator_method = hoomd.md.methods.NPT(
                    filter=self._all,
                    kT=kT_init,
                    tau=self.tau_kt,
                    S=pressure,
                    tauS=self.tau_p,
<<<<<<< HEAD
                    couple="none"
=======
                    couple="xyz"
>>>>>>> 3043efd7
            )
            self.sim.operations.integrator.methods = [self.integrator_method]
        else: # Add NVT integrator if not already set up
            if not self.ran_shrink:
                self.integrator_method = hoomd.md.methods.NVT(
                    filter=self._all, kT=kT_init, tau=self.tau_kt
                )
                self.sim.operations.integrator.methods = [
                        self.integrator_method
                ]

        for kT in schedule:
            self.sim.operations.integrator.methods[0].kT = kT
            self.sim.state.thermalize_particle_momenta(filter=self._all, kT=kT)
            n_steps = schedule[kT]
            self.sim.run(n_steps)

        hoomd.write.GSD.write(
                state=self.sim.state, mode='wb', filename="restart.gsd"
        )

    def tensile(self,
            kT,
            strain,
            n_steps,
            expand_period,
            tensile_axis="x",
            fix_ratio=0.05
    ):
        """Runs a simulation of a tensile test pulling along the x-axis.

        Parameters:
        -----------
        strain : float
            The distance to strain the volume along the x-axis
            It is the percentage of the initial volume's x length.
        n_steps : int
            The number of simulation time steps to run.
        expand_period : int
            The number of steps ran between each box update.
        fix_ratio : float, default = 0.05
            The distance along the tensile axis to fix particles in place.
            Treated as a percentage of the initial box length.
            Since particles are fixed on each side, half of fix_ratio
            is used for the distance on each side.

        """

        # Set up target volume, tensile axis, etc.
        init_box = self.sim.state.box
        final_box = hoomd.Box(
                Lx=init_box.Lx, Ly=init_box.Ly, Lz=init_box.Lz
        )
        tensile_axis = tensile_axis.lower()
        init_length = getattr(init_box, f"L{tensile_axis}")
        fix_length = init_length * fix_ratio
        target_length = init_length * (1+strain)
        box_resize_trigger = hoomd.trigger.Periodic(expand_period)
        ramp = hoomd.variant.Ramp(
            A=0, B=1, t_start=self.sim.timestep, t_ramp=int(n_steps)
		)

        # Need correct array for updating particle positions
        axis_dict = {"x": [1,0,0], "y": [0,1,0], "z": [0,0,1]}
        shift_array = np.array(axis_dict[tensile_axis])

        # Set up the walls of fixed particles
        box_max = getattr(init_box, f"L{tensile_axis}")/2
        box_min = -box_max
        if tensile_axis == "x":
            positions = self.init_snap.particles.position[:,0]
            final_box.Lx = target_length
        elif tensile_axis == "y":
            positions = self.init_snap.particles.position[:,1]
            final_box.Ly = target_length
        elif tensile_axis == "z":
            positions = self.init_snap.particles.position[:,2]
            final_box.Lz = target_length

        left_tags = np.where(positions < (box_min + fix_length))[0]
        right_tags = np.where(positions > (box_max - fix_length))[0]
        fix_left = hoomd.filter.Tags(left_tags.astype(np.uint32))
        fix_right = hoomd.filter.Tags(right_tags.astype(np.uint32))
        all_fixed = hoomd.filter.Union(fix_left, fix_right)
        integrate_group = hoomd.filter.SetDifference(self._all, all_fixed)

        # Finish setting up simulation
        self.integrator_method = hoomd.md.methods.NVE(filter=integrate_group)
        box_resize = hoomd.update.BoxResize(
                box1=init_box,
                box2=final_box,
                variant=ramp,
                trigger=box_resize_trigger,
                filter=hoomd.filter.Null()
        )
        self.sim.operations.updaters.append(box_resize)
        self.integrator.methods = [self.integrator_method]
        self.sim.state.thermalize_particle_momenta(
                filter=integrate_group, kT=kT
        )

        try:
            last_length = init_length
            last_step = self.sim.timestep
            while self.sim.timestep < last_step:
                self.sim.run(expand_period)
                current_length = getattr(self.sim.state.box, f"L{tensile_axis}")
                diff = current_length - last_length
                snap = self.sim.state.get_snapshot()
                snap.particles.position[fix_left.tags]-=(shift_array*(diff/2))
                snap.particles.position[fix_right.tags]+=(shift_array*(diff/2))
                self.sim.state.set_snapshot(snap)
                last_length = current_length
                last_step += expand_period

                if self.wall_time_limit:
                    if (self.sim.device.communicator.walltime +
                            self.sim.walltime >=
                            self.wall_time_limit):
                        break
        finally:
            hoomd.write.GSD.write(
                    state=self.sim.state, mode='wb', filename="restart.gsd"
            )

    def _hoomd_writers(self, group, forcefields, sim):
        # GSD and Logging:
        if self.restart:
            writemode = "a"
        else:
            writemode = "w"
        gsd_writer = hoomd.write.GSD(
                filename="sim_traj.gsd",
                trigger=hoomd.trigger.Periodic(
                    period=int(self.gsd_write), phase=0
                ),
                mode=f"{writemode}b",
                dynamic=["momentum"]
        )
    #    return gsd_writer, None
        logger = hoomd.logging.Logger(categories=["scalar", "string"])
        logger.add(sim, quantities=["timestep", "tps"])
        thermo_props = hoomd.md.compute.ThermodynamicQuantities(filter=group)
        sim.operations.computes.append(thermo_props)
        logger.add(thermo_props, quantities=self.log_quantities)
        for f in forcefields:
            if isinstance(f, hoomd.md.external.wall.LJ):
                continue
            logger.add(f, quantities=["energy"])

        table_file = hoomd.write.Table(
            output=open("sim_traj.txt", mode=f"{writemode}", newline="\n"),
            trigger=hoomd.trigger.Periodic(
                period=int(self.log_write), phase=0
            ),
            logger=logger,
            max_header_len=None,
        )
        return gsd_writer, table_file

<<<<<<< HEAD
    def _create_hoomd_sim_from_snapshot(self):
        """Creates needed hoomd objects for coarse-grained simulations.
=======
    def _create_hoomd_sim_from_snapshot(
            self,
            ekk_weight,
            kek_weight,
            dihedral_kwargs,
            pair_scale=1.0,
            scale_cut=0.0,
            nlist_exclusions=("bond", "1-3", "1-4")
    ):
        """Creates needed hoomd objects.
>>>>>>> 3043efd7

        Similar to the `create_hoomd_forcefield` function
        from mBuild, but designed to work with table potentials. 

        """
        if self.restart is None and self.cg_system:
            init_snap, refs = to_hoomdsnapshot(
                    structure=self.system,
                    ref_distance=self.ref_distance,
                    ref_mass=self.ref_mass,
                    ref_energy=self.ref_energy,
            )
        else:
            with gsd.hoomd.open(self.restart) as f:
                init_snap = f[-1]
                print("Simulation initialized from restart file")
        # Create pair table potentials
        nlist = self.nlist(buffer=0.4)
        nlist.exclusions = nlist_exclusions
        pair_table = hoomd.md.pair.Table(nlist=nlist)
        for pair in [list(i) for i in combo(init_snap.particles.types, r=2)]:
            _pair = "-".join(sorted(pair))
            pair_pot_file = f"{self.cg_ff_path}/{_pair}_pair.txt"
            try:
                assert os.path.exists(pair_pot_file)
            except AssertionError:
                raise RuntimeError(f"The potential file {pair_pot_file} "
                    f"for pair {_pair} does not exist in {self.cg_ff_path}."
                )
            pair_data = np.loadtxt(pair_pot_file)
            r_min = pair_data[:,0][0]
            r_cut = pair_data[:,0][-1]
            pair_U = pair_data[:,1]
            scale_indices = np.where(pair_U <= scale_cut)[0]
            pair_U[scale_indices] *= pair_scale
            pair_F = -1.0 * np.gradient(pair_U, (r_cut / (len(pair_U) - 1)))
            pair_table.params[tuple(sorted(pair))] = dict(
                    r_min=r_min, U=pair_U, F=pair_F
            )
            pair_table.r_cut[tuple(sorted(pair))] = r_cut

        # Repeat same process for Bonds
        bonds = []
        bond_pot_files = []
        bond_pot_widths = []
        for bond in init_snap.bonds.types:
            fname = f"{bond}_bond.txt"
            bond_pot_file = f"{self.cg_ff_path}/{fname}"
            try:
                assert os.path.exists(bond_pot_file)
            except AssertionError:
                raise RuntimeError(
                    f"The potential file {bond_pot_file} "
                    f"for bond {bond} does not exist in {self.cg_ff_path}."
                )
            bonds.append(bond)
            bond_pot_files.append(bond_pot_file)
            bond_pot_widths.append(len(np.loadtxt(bond_pot_file)[:,0]))

        if not all([i == bond_pot_widths[0] for i in bond_pot_widths]):
            raise RuntimeError(
                "All bond potential files must have the same length"
            )

        bond_table = hoomd.md.bond.Table(width=bond_pot_widths[0])
        for bond, fpath in zip(bonds, bond_pot_files):
            bond_data = np.loadtxt(fpath)
            r_min = bond_data[:,0][0]
            r_max = bond_data[:,0][-1]
            bond_table.params[bond] = dict(
                    r_min=r_min,
                    r_max=r_max,
                    U=bond_data[:,1],
                    F=bond_data[:,2]
            )
        # Repeat same process for Angles
        angles = []
        angle_pot_files = []
        angle_pot_widths = []
        for angle in init_snap.angles.types:
            if angle == "E-K-K":
                fname = f"{angle}_angle_{ekk_weight}.txt"
                angle_pot_file = f"{self.cg_ff_path}/{fname}"
            elif angle == "K-E-K":
                fname = f"{angle}_angle_{kek_weight}.txt"
                angle_pot_file = f"{self.cg_ff_path}/{fname}"
            try:
                assert os.path.exists(angle_pot_file)
            except AssertionError:
                raise RuntimeError(
                    f"The potential file {angle_pot_file} "
                    f"for angle {angle} does not exist in {self.cg_ff_path}."
                )
            angles.append(angle)
            angle_pot_files.append(angle_pot_file)
            angle_pot_widths.append(len(np.loadtxt(angle_pot_file)[:,0]))

        if not all([i == angle_pot_widths[0] for i in angle_pot_widths]):
            raise RuntimeError(
                "All angle potential files must have the same length"
            )

        angle_table = hoomd.md.angle.Table(width=angle_pot_widths[0])
        for angle, fpath in zip(angles, angle_pot_files):
            angle_data = np.loadtxt(fpath)
            angle_table.params[angle] = dict(
                    U=angle_data[:,1], tau=angle_data[:,2]
            )
        # Repeat same process for Dihedrals
        harmonic_dihedral = hoomd.md.dihedral.Harmonic()
        for dihedral in init_snap.dihedrals.types:
            harmonic_dihedral.params[dihedral] = dihedral_kwargs[dihedral]

        hoomd_forces = [
                pair_table,
                bond_table,
                angle_table,
                harmonic_dihedral
        ]
        return init_snap, hoomd_forces

    def _hoomd_walls(self, Lx, Ly, Lz):
        """Create hoomd LJ wall potentials"""
        wall_origin = np.asarray(self.wall_axis) * np.array(
                [Lx/2, Ly/2, Lz/2]
        )
        normal_vector = -np.asarray(self.wall_axis)
        wall_origin2 = -wall_origin
        normal_vector2 = -normal_vector
        wall1 = hoomd.wall.Plane(origin=wall_origin, normal=normal_vector)
        wall2 = hoomd.wall.Plane(origin=wall_origin2, normal=normal_vector2)
        return [wall1, wall2]<|MERGE_RESOLUTION|>--- conflicted
+++ resolved
@@ -120,11 +120,7 @@
         self.ran_shrink = False
 
         # Coarsed-grained related parameters, system is a gsd.hoomd.Snapshot
-<<<<<<< HEAD
         if cg_potentials_dir:
-=======
-        if isinstance(self.system, gsd.hoomd.Snapshot):
->>>>>>> 3043efd7
             assert ref_values != None, (
                         "Autoscaling is not supported for coarse-grain sims. "
                         "Provide the relevant reference units"
@@ -136,11 +132,7 @@
             self.ref_mass = ref_values["mass"]
 
         # Non coarse-grained related parameters, system is a pmd.Structure
-<<<<<<< HEAD
         else:
-=======
-        elif isinstance(self.system, pmd.Structure):
->>>>>>> 3043efd7
             self.cg_system = False
             if ref_values and not auto_scale:
                 self.ref_energy = ref_values["energy"]
@@ -198,11 +190,7 @@
             else:
                 self.sim.create_state_from_snapshot(self.init_snap)
         else:
-<<<<<<< HEAD
-            self.init_snap, self.forcefield = self._create_hoomd_sim_from_snapshot()
-=======
-            self.init_snap, self.forcefields = self._create_hoomd_sim_from_snapshot(**kwargs)
->>>>>>> 3043efd7
+            self.init_snap, self.forcefield = self._create_hoomd_sim_from_snapshot(**kwargs)
             self.sim.create_state_from_snapshot(self.init_snap)
 
         # Set up wall potentials
@@ -223,15 +211,9 @@
 
         # Default nlist is Cell, change to Tree if needed
         if isinstance(self.nlist, hoomd.md.nlist.Tree):
-<<<<<<< HEAD
             exclusions = self.forcefield[0].nlist.exclusions
             self.forcefield[0].nlist = self.nlist(buffer=0.4)
             self.forcefield[0].nlist.exclusions = exclusions
-=======
-            exclusions = self.forcefields[0].nlist.exclusions
-            self.forcefields[0].nlist = self.nlist(buffer=0.4)
-            self.forcefields[0].nlist.exclusions = exclusions
->>>>>>> 3043efd7
 
         # Set up remaining hoomd objects
         self._all = hoomd.filter.All()
@@ -273,11 +255,7 @@
                     tau=self.tau_kt,
                     S=pressure,
                     tauS=self.tau_p,
-<<<<<<< HEAD
                     couple="none"
-=======
-                    couple="xyz"
->>>>>>> 3043efd7
             )
             self.sim.operations.integrator.methods = [self.integrator_method]
         else: # Set up (or update) NVT integrator
@@ -435,11 +413,7 @@
                     tau=self.tau_kt,
                     S=pressure,
                     tauS=self.tau_p,
-<<<<<<< HEAD
                     couple="none"
-=======
-                    couple="xyz"
->>>>>>> 3043efd7
             )
             self.sim.operations.integrator.methods = [self.integrator_method]
         else: # Set up (or update) NVT integrator
@@ -518,11 +492,7 @@
                     tau=self.tau_kt,
                     S=pressure,
                     tauS=self.tau_p,
-<<<<<<< HEAD
                     couple="none"
-=======
-                    couple="xyz"
->>>>>>> 3043efd7
             )
             self.sim.operations.integrator.methods = [self.integrator_method]
         else: # Add NVT integrator if not already set up
@@ -648,7 +618,7 @@
                     state=self.sim.state, mode='wb', filename="restart.gsd"
             )
 
-    def _hoomd_writers(self, group, forcefields, sim):
+    def _hoomd_writers(self, group, forcefield, sim):
         # GSD and Logging:
         if self.restart:
             writemode = "a"
@@ -668,7 +638,7 @@
         thermo_props = hoomd.md.compute.ThermodynamicQuantities(filter=group)
         sim.operations.computes.append(thermo_props)
         logger.add(thermo_props, quantities=self.log_quantities)
-        for f in forcefields:
+        for f in forcefield:
             if isinstance(f, hoomd.md.external.wall.LJ):
                 continue
             logger.add(f, quantities=["energy"])
@@ -683,21 +653,14 @@
         )
         return gsd_writer, table_file
 
-<<<<<<< HEAD
-    def _create_hoomd_sim_from_snapshot(self):
-        """Creates needed hoomd objects for coarse-grained simulations.
-=======
     def _create_hoomd_sim_from_snapshot(
             self,
             ekk_weight,
             kek_weight,
             dihedral_kwargs,
-            pair_scale=1.0,
-            scale_cut=0.0,
             nlist_exclusions=("bond", "1-3", "1-4")
     ):
-        """Creates needed hoomd objects.
->>>>>>> 3043efd7
+        """Creates needed hoomd objects for coarse-grained simulations.
 
         Similar to the `create_hoomd_forcefield` function
         from mBuild, but designed to work with table potentials. 
@@ -731,8 +694,6 @@
             r_min = pair_data[:,0][0]
             r_cut = pair_data[:,0][-1]
             pair_U = pair_data[:,1]
-            scale_indices = np.where(pair_U <= scale_cut)[0]
-            pair_U[scale_indices] *= pair_scale
             pair_F = -1.0 * np.gradient(pair_U, (r_cut / (len(pair_U) - 1)))
             pair_table.params[tuple(sorted(pair))] = dict(
                     r_min=r_min, U=pair_U, F=pair_F
