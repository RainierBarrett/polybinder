import json
import os
import random
from warnings import warn
import pickle
import ele
import foyer
from gmso.external import from_mbuild, to_parmed
import gsd
import gsd.hoomd
import mbuild as mb
import numpy as np
import parmed
import scipy.optimize
from foyer import Forcefield
from mbuild.lib.recipes import Polymer
from mbuild.coordinate_transform import z_axis_transform
from mbuild.formats.hoomd_snapshot import to_hoomdsnapshot
from scipy.special import gamma

from polybinder.library import COMPOUND_DIR, SYSTEM_DIR, FF_DIR
from polybinder.utils import base_units

units = base_units.base_units()


class System:
    def __init__(
        self,
        density,
        molecule=None,
        n_compounds=None,
        polymer_lengths=None,
        para_weight=None,
        monomer_sequence=None,
        sample_pdi=False,
        pdi=None,
        Mn=None,
        Mw=None,
        seed=24,
    ):
        """
        This class handles the system parameters such as number
        and type of molecules, length of the polymers, the monomer
        sequence of the polymers, density, and polydispersity.

        Parameters:
        -----------
        density : float, required
            The desired density of the system.
            Requires units of grams per cubic centimeter.
        molecule : str, required
            The type of molecule to be used.
            Supported types are "PEEK", "PEKK", and "PPS".
            See the .json files in 'library/compounds'
        n_compounds : int or list of int, required
            The number of molecules in the system.
            If using `polymer_lengths` as well `n_compounds`
            then `polymer_lengths` should be equal length.
            If sampling from a PDI, `n_compounds` should be
            a single value.
        polymer_lengths : int or list of int, optional
            The number of monomer units in each molecule
            If using multiple lengths, the number of each
            length will correspond to the `n_compounds`
            parameter. Leave as None if sampling from a PDI.
        para_weight : float (0.0 - 1.0), optional
            Sets the relative amount of para vs meta conformations
            throughout the system. 1.0 is all para, 0.0 is all meta.
            Use this if you want to generate random co-polymers.
            Leave as None if defining the sequence via `monomer_sequence`
        monomer_sequence : str, optional
            Manually defines the co-polymer sequence.
            Example:
            monomer_sequence = "PM" sets an alternative para-meta
            co-polymer sequence.
        sample_pdi : bool, optional
            If True, the lengths of the polymers will be determined
            by sampling from a distribution.
        pdi : float, optional
            The poly dispersity index used to generate a distribution of
            polymer lengths.
        Mn : float, optional
            The mean molecular length of the poly dispersity distribution
        Mw : float, optional
            The mean molecular mass of the poly dispersity distribution
        seed : int, optional, default=24
            Used to generate random co-polymer sequences

        """
        self.molecule = molecule
        self.n_compounds = n_compounds
        self.polymer_lengths = polymer_lengths
        self.para_weight = para_weight
        self.monomer_sequence = monomer_sequence
        self.density = density
        self.seed = seed
        self.para = 0
        self.meta = 0
        self.molecule_sequences = []

        if self.molecule != "PEKK":
            if para_weight not in [1.0, None] or "M" in str(monomer_sequence):
                raise ValueError(
                        "The meta backbone bonding configuraiton "
                        "is only supported for the PEKK molecule. "
                        f"Since you are using {self.molecule} either use "
                        "para_weight = 1.0 or monomer_sequence = 'P'."
                )

        if self.monomer_sequence and self.para_weight:
            warn(
                "Both para_weight and monomer_sequence were given. "
                "The system will be generated using monomer_sequence. "
                "para_weight should only be used when "
                "generating random copolymer sequences. "
            )
            self.para_weight = None

        if sample_pdi:
            self.sample_from_pdi(
                    n_compounds, pdi, Mn, Mw,
            )
        elif not sample_pdi and n_compounds != None:
            if not isinstance(n_compounds, list):
                self.n_compounds = [n_compounds]
            else:
                self.n_compounds = n_compounds

            if not isinstance(polymer_lengths, list):
                self.polymer_lengths = [polymer_lengths]
            else:
                self.polymer_lengths = polymer_lengths

            if len(self.n_compounds) != len(self.polymer_lengths):
                raise ValueError(
                        "n_compounds and polymer_lengths must be equal length"
                )

    def sample_from_pdi(
            self,
            n_compounds,
            pdi,
            Mn,
            Mw,
    ):
        if isinstance(n_compounds, int):
            self.n_compounds = n_compounds
        elif isinstance(n_compounds, list) and len(n_compounds) == 1:
            self.n_compounds = n_compounds[0]
        elif isinstance(n_compounds, list) and len(n_compounds) != 1:
            raise TypeError(
                "n_compounds should be of length 1 when sample_pdi is True."
            )
        pdi_arg_sum = sum([x is not None for x in [pdi, Mn, Mw]])
        assert (
            pdi_arg_sum >= 2
        ), "At least two of [pdi, Mn, Mw] must be given."
        if pdi_arg_sum == 3:
            # special case, make sure that pdi = Mw / Mn
            assert (
                abs(pdi - (Mw / Mn)) < 1e-7
            ), "PDI value does not match Mn and Mw values."
        else:
            if Mn is None:
                Mn = Mw / pdi
            if Mw is None:
                Mw = pdi * Mn
            if pdi is None:
                pdi = Mw / Mn
        self.Mn = Mn
        self.Mw = Mw
        self.pdi = pdi
        # this returns a numpy.random callable set up with recovered params
        mass_distribution_dict = self._recover_mass_dist()
        mass_sampler = mass_distribution_dict["sampler"]
        mass_distribution = mass_distribution_dict["functional_form"]
        samples = np.round(mass_sampler(n_compounds)).astype(int)
        if len(samples[samples == 0]) > 0:
            samples[samples == 0] = 1
            warn("Polymer lengths of 0 were returned from sampling. "
                "They were replaced a length of 1"
            )
        self.polymer_lengths = sorted(list(set(samples)))
        self.n_compounds = [
                list(samples).count(x) for x in self.polymer_lengths
        ]

    def _weibull_k_expression(self, x):
        return (
                (2.0 * x * gamma(2.0 / x)) /
                gamma(1.0 / x) ** 2 - (self.Mw / self.Mn)
        )

    def _weibull_lambda_expression(self, k):
        return self.Mn * k / gamma(1.0 / k)

    def _recover_mass_dist(self):
        """This function takes in two of the three quantities [Mn, Mw, PDI],
        and fits a Weibull distribution of molar masses to them.

        """
        a = scipy.optimize.root(self._weibull_k_expression, x0=1.0)
        recovered_k = a["x"]
        # get the scale parameter
        recovered_lambda = self._weibull_lambda_expression(recovered_k)
        mass_dict = {
            "sampler": lambda N: recovered_lambda
            * np.random.weibull(recovered_k, size=N),
            "functional_form": lambda x: recovered_k
            / recovered_lambda
            * (x / recovered_lambda) ** (recovered_k - 1)
            * np.exp(-((x / recovered_lambda) ** recovered_k)),
        }
        return mass_dict


class Initializer:
    def __init__(
            self,
            system,
            forcefield=None,
            charges=None,
            remove_hydrogens=False,
            save_parmed=True,
            parmed_dir="pmd_structures",
            **kwargs
    ):
        """
        Given a set of system parameters, this class handles
        the system initialzation steps.

        In this case, system initialization includes:
            1. The molecular arrangement
            2. Setting system volume
            3. Removal of hydrogens if desired
            4. Application of a forcefield

        Parameters:
        ----------
        system : polybinder.system.System, required
            Contains the parameters for system generation
        system_type : str, required
            The type of system initialization scheme to use for
            generating the starting morphology.
            Options include:
            'pack': Molecules randomly packed into a box.
            'stack': Polymer chains stacked into layers.
            'crystal': Polymer chains arranged by n x n unit cells.
        forcefield : str, optional, default="gaff"
            The type of foyer compatible forcefield to use.
            As of now, only gaff is supported.
        charges : str, defualt = None
            Specifies the charges dict to use. See the .JSON file for the
            molecule of interest.
        remove_hydrogens : bool, optional, default=False
            If True, hydrogen atoms are removed from the system.
        save_parmed : bool, optional, default=True
            If True, the parmed structure is saved to the file.
        parmed_dir: str, optional, default="pmd_structures"
            Directory for saving the parmed structures.
        kwargs : dict, optional
            The kwargs for each of the system initialization functions.
            See the doc strings for each function for allowable args.
        """
        self.system_parms = system
        self.forcefield = forcefield
        self.remove_hydrogens = remove_hydrogens
        self.system_mass = 0
        self.target_box = None
        self.charges = charges
        self.system_type = None
        self.save_parmed = save_parmed
        self.untyped_system = None
        if self.save_parmed:
            os.makedirs(parmed_dir, exist_ok=True)
            self.pmd_pickle_path = os.path.join(
                    parmed_dir,'parmed.pickle'
            )

        self.mb_compounds = self._generate_compounds()
        self.cg_compounds = [] 

    def pack(self, expand_factor=7):
        """Uses PACKMOL via mBuild to randomlly fill a box
        with the generated polymer chains.

        Parameters:
        -----------
        expand_factor : int, required, default = 7
            How much to multiply each box edge length by
            before passing to PACKMOL to fill.

        """
        if self.cg_compounds:
            compounds = self.cg_compounds
        else:
            compounds = self.mb_compounds
        self.set_target_box()
        pack_box = self.target_box * expand_factor
        system = mb.packing.fill_box(
            compound=compounds,
            n_compounds=[1 for i in compounds],
            box=list(pack_box),
            overlap=0.2,
            edge=0.9,
            fix_orientation=True,
        )
        if self.forcefield or self.cg_compounds:
            self._load_parmed_structure(untyped_system=system)
            if self.remove_hydrogens:
                self._remove_hydrogens()
        else:
            self.system = system
        self.system_type = "pack"

    def stack(self, separation=0.7):
        """This method organizes the polymer chains in a single layer.
        This approach may be useful for simulating a small number of
        chains at a low density to see the chain-specific behavior.

        Parameters:
        -----------
        separation : float, required, default=0.7
            The distances (nm) between individually stacked chains.

        """
        if self.cg_compounds:
            compounds = self.cg_compounds
        else:
            compounds = self.mb_compounds
        self.set_target_box()
        system = mb.Compound()
        for idx, comp in enumerate(compounds):
            z_axis_transform(comp)
            comp.translate(np.array([0,0,separation])*idx)
            system.add(comp)

        system.box = mb.box.Box(self.target_box)
        # Center the chains in the box
        system.translate_to((
            system.box.Lx / 2,
            system.box.Ly / 2,
            system.box.Lz / 2
        ))

        if self.forcefield or self.cg_compounds:
            self._load_parmed_structure(untyped_system=system)
            if self.remove_hydrogens:
                self._remove_hydrogens()
        else:
            self.system = system
        self.system_type = "stack"

    def crystal(self, a, b, n, vector=[.5, .5, 0], z_adjust=1.0):
        """Creates a system of n x n repeating unit cells
        where each unit cell contains 2 molecules.

        Parameters:
        -----------
        a : float, required
            Sets the distance between repeat units in the a direction
        b : float, required
            Sets the distance between repeat units in the b direction
        n : int, required
            The number of times to repeat a unit cell in both of
            the a and b direction.
        vector : np.array, optional, default = [.5, .5, 0]
            The vector to translate the 2nd molecule by
        z_adjust : float, optional, default = 1.0
            By default, the length of the bounding box along the
            length of the chains is used to set the z_constraint in
            `set_target_box`. z_adjust can be used to adjust the target
            length of the simulation volume in the z direction. It is
            used as a multiplier of the bounding box z length.

        """
        if self.cg_compounds:
            compounds = self.cg_compounds
        else:
            compounds = self.mb_compounds
        if len(compounds) != n*n*2:
            raise ValueError(
                    "The crystal is built as n x n unit cells "
                    "with each unit cell containing 2 molecules. "
                    "The number of molecules should equal 2*n*n"
            )
        if self.system_parms.para_weight not in [None, 1.0, 0.0]:
            warn("Initializing crystalline systems may not work well "
                 "when usingg random co-polymers "
                 "(e.g. overlapping particles). You may want to "
                 "use `monomer_sequence` as opposed to `para_weight'."
            )
        next_idx = 0
        crystal = mb.Compound()
        for i in range(n):
            layer = mb.Compound()
            for j in range(n):
                try:
                    comp_1 = compounds[next_idx]
                    comp_2 = compounds[next_idx+1]
                    translate_by = np.array(vector)*(b, a, 0)
                    comp_2.translate(translate_by)
                    unit_cell= mb.Compound(subcompounds=[comp_1, comp_2])
                    unit_cell.translate((0, a*j, 0))
                    layer.add(unit_cell)
                    next_idx += 2
                except IndexError:
                    pass
            layer.translate((b*i, 0, 0))
            crystal.add(layer)

        bounding_box = np.array(crystal.get_boundingbox().lengths)
        target_z = bounding_box[-1] * z_adjust
<<<<<<< HEAD
        bounding_box[0] *= 1.04
        bounding_box[1] *= 1.04
        bounding_box[2] *= 1.01
=======
        bounding_box[0] *= 1.0
        bounding_box[1] *= 1.0
        bounding_box[2] *= 1.0
>>>>>>> 3043efd7
        self.set_target_box(z_constraint=target_z)
        crystal.box = mb.box.Box(bounding_box)
        # Center in the box
        crystal.translate_to(
                (crystal.box.Lx / 2,
                crystal.box.Ly / 2,
                crystal.box.Lz / 2)
        )

        if self.forcefield or self.cg_compounds:
            self._load_parmed_structure(untyped_system=system)
            if self.remove_hydrogens:
                self._remove_hydrogens()
        else:
            self.system = system
        self.system_type = "crystal"
    
    def coarse_grain_system(
            self, use_monomers=False, use_components=False, bead_mapping=None
    ):
        import polybinderCG.mbuild_cg as mbcg

        for comp in self.mb_compounds:
            cg_comp = mbcg.System(
                    mb_compound=comp, molecule=self.system_parms.molecule
            )
<<<<<<< HEAD
            if use_components:
                for mon in cg_comp.monomers():
                    mon.generate_components(index_mapping=bead_mapping)
            self.cg_compounds.append(
                    cg_comp.save(
                        use_monomers=use_monomers, use_components=use_components
=======
        if self.remove_hydrogens:
            hydrogens = [h for h in self.system.particles_by_element("H")]
            for h in hydrogens:
                self.system.remove(h)

        aa_snap, refs = to_hoomdsnapshot(
                self.system, ref_distance=ref_distance, ref_mass=ref_mass
        )
        # Order the bond group; required by CGing package
        bond_array = aa_snap.bonds.group
        sorted_bond_array = bond_array[bond_array[:, 0].argsort()]
        for idx, bond_group in enumerate(sorted_bond_array):
            aa_snap.bonds.group[idx] = bond_group
        # Create a gsd.hoomd.Snapshot() of the atomistic system
        sim = hoomd.Simulation(device=hoomd.device.auto_select())
        sim.create_state_from_snapshot(aa_snap)
        hoomd.write.GSD.write(state=sim.state, filename="atomistic_gsd.gsd")
        # Use polybinderCG to create a coarse-grained snapshot
        cg_system = cg.System(
                gsd_file="atomistic_gsd.gsd",
                compound=self.system_parms.molecule
        )
        for idx, mol in enumerate(cg_system.molecules):
            mol.sequence = self.system_parms.molecule_sequences[idx]
            mol.assign_types()
        if bead_mapping:
            try:
                for mon in cg_system.monomers():
                    mon.generate_components(bead_mapping)
            except KeyError:
                    raise ValueError(
                            f"The index mapping scheme {bead_mapping} for "
                            f"{self.system_parms.molecule} is not found in "
                            "polybinderCG."
>>>>>>> 3043efd7
                    )
            )
<<<<<<< HEAD
=======
            use_monomers = False
            use_segments = True
            use_components = False
        else:
            use_monomers = True
            use_segments = False
            use_components = False

        cg_snap = cg_system.coarse_grain_snap(
                use_monomers=use_monomers,
                use_segments=use_segments,
                use_components=use_components
        )
        self.system = cg_snap
>>>>>>> 3043efd7

    def set_target_box(
            self,
            x_constraint=None,
            y_constraint=None,
            z_constraint=None
    ):
        """Set the target volume of the system during
        the initial shrink step.
        If no constraints are set, the target box is cubic.
        Setting constraints will hold certain box vectors
        constant and adjust others to match the target density.

        Parameters:
        -----------
        x_constraint : float, optional, defualt=None
            Fixes the box length along the x axis
        y_constraint : float, optional, default=None
            Fixes the box length along the y axis
        z_constraint : float, optional, default=None
            Fixes the box length along the z axis
        """
        if not any([x_constraint, y_constraint, z_constraint]):
            Lx = Ly = Lz = self._calculate_L()
        else:
            constraints = np.array([x_constraint, y_constraint, z_constraint])
            fixed_L = constraints[np.where(constraints!=None)]
            #Conv from nm to cm for _calculate_L
            fixed_L /= units["cm_to_nm"]
            L = self._calculate_L(fixed_L = fixed_L)
            constraints[np.where(constraints==None)] = L
            Lx, Ly, Lz = constraints
        self.target_box = np.array([Lx, Ly, Lz])

    @property
    def net_charge(self):
        if isinstance(self.system, parmed.structure.Structure):
            return sum([a.charge for a in self.system.atoms])
        elif isinstance(self.system, mb.Compound):
            warn("A forcefield wasn't applied to the system. No charges exist")
            return 0

    def _calculate_L(self, fixed_L=None):
        """Calculates the required box length(s) given the
        mass of a sytem and the target density.

        Box edge length constraints can be set by set_target_box().
        If constraints are set, this will solve for the required
        lengths of the remaining non-constrained edges to match
        the target density.
        """
        M = self.system_mass * units["amu_to_g"]  # grams
        vol = (M / self.system_parms.density) # cm^3
        if fixed_L is None:
            L = vol**(1/3)
        else:
            L = vol / np.prod(fixed_L)
            if len(fixed_L) == 1: # L is cm^2
                L = L**(1/2)
        L *= units["cm_to_nm"]  # convert cm to nm
        return L

    def _generate_compounds(self):
        """Generates a list of mbuild.Compound objects
        from the number and lengths given by the
        system parameters.
        This function also updates the mass of the system
        as compounds are generated and records the
        monomer sequence of each molecule.
        """
        if self.system_parms.monomer_sequence is not None:
            sequence = self.system_parms.monomer_sequence
        else:
            sequence = "random"
        random.seed(self.system_parms.seed)
        mb_compounds = []
        self.residues = []
        for length, n in zip(
                self.system_parms.polymer_lengths, self.system_parms.n_compounds
        ):
            if sequence != "random":
                polymer, mol_sequence = build_molecule(
                    molecule=self.system_parms.molecule,
                    length=length,
                    sequence=sequence,
                    para_weight=self.system_parms.para_weight,
                    charges=self.charges
                )
                polymer.name = f"{mol_sequence}_{length}mer"
                mb_compounds.append(polymer)
                self.residues.extend([polymer.name]*n)
                self.system_parms.molecule_sequences.append(mol_sequence)
                for i in range(n - 1):
                    _clone = mb.clone(polymer)
                    mb_compounds.append(_clone)
                    self.system_parms.molecule_sequences.append(mol_sequence)
                self.system_parms.para += (mol_sequence.count("P") * n)
                self.system_parms.meta += (mol_sequence.count("M") * n)

            elif sequence == "random":
                for i in range(n):
                    polymer, mol_sequence = build_molecule(
                        molecule=self.system_parms.molecule,
                        length=length,
                        sequence=sequence,
                        para_weight=self.system_parms.para_weight,
                        charges=self.charges
                    )
                    mb_compounds.append(polymer)
                    self.system_parms.molecule_sequences.append(mol_sequence)
                    self.system_parms.para += mol_sequence.count("P")
                    self.system_parms.meta += mol_sequence.count("M")
            mass = n * sum(
                [ele.element_from_symbol(p.name).mass
                for p in polymer.particles()]
            )
            self.system_mass += mass  # amu
        return mb_compounds

    def _apply_ff(self, untyped_system):
        """Use foyer to type the system and store forcefield parameters.
        Returns a Parmed structure object.
        """
        ff_path = f"{FF_DIR}/{self.forcefield}.xml"
        forcefield = foyer.Forcefield(forcefield_files=ff_path)
        typed_system = forcefield.apply(
                untyped_system, verbose=True, assert_dihedral_params=True
        )
        # Add charges to parmed struc from mbuild comp
        if self.charges:
            net_charge = sum([p.charge for p in untyped_system.particles()])
            abs_net = sum([abs(p.charge) for p in untyped_system.particles()])
            n_particles = untyped_system.n_particles
            adjust = abs(net_charge) / n_particles
            print("Applying a focefield:")
            print("-----------------------------------------------------------")
            print(f"Net charge of {net_charge} for {n_particles} particles")
            print(f"Adjusting each charge by +/- {adjust}")
            for p, a in zip(untyped_system.particles(), typed_system.atoms):
                charge = p.charge
                charge = charge - (abs(charge) * (net_charge/abs_net))
                assert np.sign(charge) == np.sign(p.charge)
                a.charge = charge
            net_charge = sum([a.charge for a in typed_system.atoms])
            print(f"Resulting net charge of {net_charge}")
            print("-----------------------------------------------------------")
            print()
        elif not self.charges and self.forcefield == "opls":
            for a in typed_system.atoms:
                a.charge = 0
        return typed_system

    def _load_parmed_structure(self, untyped_system):
        """Loads the parmed structure from file, if exists.
        Otherwise, creates the parmed structure and saves it to file using pickle.
        """
        if self.pmd_pickle_path and os.path.exists(self.pmd_pickle_path):
            # load parmed from file
            f = open(self.pmd_pickle_path, "rb")
            self.system = pickle.load(f)
            f.close()
        elif not self.cg_compounds:
            # Apply a forcefield to an atomistic system 
            self.system = self._apply_ff(untyped_system)
            if self.pmd_pickle_path:
                f = open(self.pmd_pickle_path, "wb")
                pickle.dump(self.system, f)
                f.close()
        else:
            gmso_system = from_mbuild(untyped_system)
            gmso_system.identify_connections()
            parmed_system = to_parmed(gmso_system)
            for atom in parmed_system.atoms:
                atom.type = atom.name
            self.system = parmed_system
            if self.pmd_pickle_path:
                f = open(self.pmd_pickle_path, "wb")
                pickle.dump(self.system, f)
                f.close()

    def _remove_hydrogens(self):
        # Adjust mass and charge of heavy atoms:
        print("Removing hydrogens and adjusting heavy atoms")
        print("---------------------------------------------------------------")
        init_net_charge = self.net_charge
        hydrogens = [a for a in self.system.atoms if a.element == 1]
        for h in hydrogens:
            bonded_atom = h.bond_partners[0]
            bonded_atom.mass += h.mass
            bonded_atom.charge += h.charge

        self.system.strip(
                [a.atomic_number == 1 for a in self.system.atoms]
        )
        assert np.allclose(init_net_charge, self.net_charge, atol=1e-4)


class Fused:
    def __init__(
            self,
            gsd_file,
            ref_distance,
    ):
        self.gsd_file = gsd_file
        self.ref_distance = ref_distance
        self.system_type = "interface"
        system = _gsd_to_mbuild(self.gsd_file, self.ref_distance)
        system.box = mb.box.Box.from_mins_maxs_angles(
                mins=(0,0,0),
                maxs=system.get_boundingbox().lengths,
                angles = (90, 90, 90)
        )
        system.translate_to(
                [system.box.Lx / 2,
                system.box.Ly / 2,
                system.box.Lz / 2,]
        )

        ff_path = f"{FF_DIR}/gaff-nosmarts.xml"
        forcefield = foyer.Forcefield(forcefield_files=ff_path)
        self.system = forcefield.apply(system)


class Interface:
    """Initialize an interface system between one or two "slabs" that were
    created previously. Initializing a system via this class requires that the
    previous systems were ran using wall potentials to create two flat surfaces.

    Parameters
    ----------
    slabs : str, or list of str
        Path to the .gsd files to be used in creating an interface
    ref_distance : float
        The reference distance used to convert from simulation
        distance units to mBuild units (nanometers)
    gap : float
        The size of the gap between interfaces in nanometers.
    weld_axis : str
        Set the axis to translate the slabs along.
        This should be the same axis used when setting the wall potentials
        for the single slab simulations.
        "x", "y" or "z"

    """
    def __init__(
        self,
        slabs,
        ref_distance,
        gap=0.1,
        weld_axis="x"
    ):
        self.system_type = "interface"
        self.ref_distance = ref_distance
        if not isinstance(slabs, list):
            slabs = [slabs]
        if len(slabs) == 2:
            slab_files = slabs
        else:
            slab_files = slabs * 2

        axis_dict = {
                "x": np.array([1,0,0]),
                "y": np.array([0,1,0]),
                "z": np.array([0,0,1])
        }
        weld_axis = weld_axis.lower()
        assert weld_axis in ["x", "y", "z"], (
                    "Choose the axis of the interface. "
                    "Valid choices are 'x', 'y', 'z'"
        )
        trans_axis = axis_dict[weld_axis]

        interface = mb.Compound()
        slab_1 = _gsd_to_mbuild(slab_files[0], self.ref_distance)
        slab_2 = _gsd_to_mbuild(slab_files[1], self.ref_distance)
        interface.add(new_child=slab_1, label="left")
        interface.add(new_child=slab_2, label="right")
        _len = getattr(interface.get_boundingbox(), f"L{weld_axis}")
        interface["left"].translate(-trans_axis*(_len+gap))
        system_box = mb.box.Box.from_mins_maxs_angles(
                mins=(0, 0, 0),
                maxs = interface.get_boundingbox().lengths,
                angles = (90, 90, 90)
        )
        current_len = getattr(system_box, f"L{weld_axis}")
        setattr(system_box,
                f"_L{weld_axis}",
                current_len + (2*self.ref_distance*1.1225)
        )
        #system_box._Lx += 2 * self.ref_distance * 1.1225
        interface.box = system_box
        # Center in the adjusted box
        interface.translate_to(
                [interface.box.Lx / 2,
                interface.box.Ly / 2,
                interface.box.Lz / 2,]
        )

        ff_path = f"{FF_DIR}/gaff-nosmarts.xml"
        forcefield = foyer.Forcefield(forcefield_files=ff_path)
        self.system = forcefield.apply(interface)

def _gsd_to_mbuild(gsd_file, ref_distance):
    element_mapping = {
        "oh": "O",
        "ca": "C",
        "os": "O",
        "o": "O",
        "c": "C",
        "ho": "H",
        "ha": "H",
    }
    snap = trajectory = gsd.hoomd.open(gsd_file)[-1]
    pos_wrap = snap.particles.position * ref_distance
    atom_types = [snap.particles.types[i] for i in snap.particles.typeid]
    elements = [element_mapping[i] for i in atom_types]

    comp = mb.Compound()
    for pos, element, atom_type in zip(pos_wrap, elements, atom_types):
        child = mb.Compound(name=f"_{atom_type}", pos=pos, element=element)
        comp.add(child)

    bonds = [(i, j) for (i, j) in snap.bonds.group]

    particle_dict = {}
    for idx, particle in enumerate(comp.particles()):
        particle_dict[idx] = particle

    for (i, j) in bonds:
        atom1 = particle_dict[i]
        atom2 = particle_dict[j]
        comp.add_bond(particle_pair=[atom1, atom2])
    return comp


def build_molecule(
        molecule,
        length,
        sequence,
        para_weight,
        smiles=False,
        charges=None
):
    """`build_molecule` uses SMILES strings to build up a polymer from monomers.
    The configuration of each monomer is determined by para_weight and the
    random_sequence() function.

    Parameters
    ----------
    molecule : str
        The monomer molecule to be used to build up the polymer.
        Available options are limited  to the .json files in the compounds
        directory
        Use the molecule name as seen in the .json file without including .json
    length : int
        The number of monomer units in the final polymer molecule
    sequence : str, required
        The monomer sequence to be used when building a polymer.
        Example) "AB" or "AAB"
        If you want a sequence to be generated randomly, use sequence="random"
    para_weight : float, limited to values between 0 and 1
        The relative amount of para configurations compared to meta.
        Passed into random_sequence() to determine the monomer sequence of the
        polymer.
        A 70/30 para to meta system would require a para_weight = 0.70
    smiles : bool, optional, default False
        Set to True if you want to load the molecules from SMILES strings
        If left False, the molecule will be loaded from their .mol2 files
    charges : str, default None
        The value to use in the moleucle's JSON file
        This applies the specified partial charges to each atom

    Notes
    -----
    Any combined values entered for length and sequence should be compatible.
    This is designed to follow the sequence until it has reached it's
    terminal length. For example::

        A `length=5` and `sequence="PM"` would result in
        `monomer_sequence = "PMPMP".

        The same is true if `length` is shorter than the sequence length
        A `lenght=3` and `sequence="PPMMM"` would result in
        `monomer_sequence = "PPM"`

    Returns
    -------
    compound : mBuild.Compound
        An instance of the single polymer created
    sequence : list
        List of the configuration sequence of the finished compound

    """
    f = open(f"{COMPOUND_DIR}/{molecule}.json")
    mol_dict = json.load(f)
    f.close()

    if sequence == "random":
        monomer_sequence = "".join(random_sequence(para_weight, length))
    else: # Generate sequence that matches polymer length
        n = length // len(sequence)
        monomer_sequence = sequence * n
        monomer_sequence += sequence[:(length - len(monomer_sequence))]
        monomer_sequence = "".join(monomer_sequence)

    compound = Polymer()
    if smiles:
        raise ValueError("SMILES strings in the compound .JSON files not currently supported")
    else:
        try:
            para = mb.load(os.path.join(COMPOUND_DIR, mol_dict["para_file"]))
            if charges:
                charge_dict = mol_dict["para_charges"][charges]
                para_head_charge = charge_dict[str(para.n_particles - 2)]
                para_tail_charge = charge_dict[str(para.n_particles - 1)]
                for idx, p in enumerate(para.particles()):
                    p.charge = charge_dict[str(idx)]
            if "M" in monomer_sequence:
                meta = mb.load(os.path.join(COMPOUND_DIR, mol_dict["meta_file"]))
                if charges:
                    charge_dict = mol_dict["meta_charges"][charges]
                    meta_head_charge = charge_dict[str(para.n_particles - 2)]
                    meta_tail_charge = charge_dict[str(para.n_particles - 1)]
                    for idx, p in enumerate(meta.particles()):
                        p.charge = charge_dict[str(idx)]
        except KeyError:
            print("No file is available for this compound")

    if len(set(monomer_sequence)) == 2: # Copolymer
        compound.add_monomer(
                meta,
                mol_dict["meta_bond_indices"],
                mol_dict["bond_distance"],
                mol_dict["bond_orientation"],
                replace=True
        )
        compound.add_monomer(
                para,
                mol_dict["para_bond_indices"],
                mol_dict["bond_distance"],
                mol_dict["bond_orientation"],
                replace=True
        )
    else:
        if monomer_sequence[0] == "P": # Only para
            compound.add_monomer(para,
                    mol_dict["para_bond_indices"],
                    mol_dict["bond_distance"],
                    mol_dict["bond_orientation"],
                    replace=True
            )
        elif monomer_sequence[0] == "M": # Only meta
            compound.add_monomer(meta,
                    mol_dict["meta_bond_indices"],
                    mol_dict["bond_distance"],
                    mol_dict["bond_orientation"],
                    replace=True
            )

    compound.build(n=1, sequence=monomer_sequence, add_hydrogens=True)
    if charges:
        if monomer_sequence[0] == "P":
            compound[-2].charge = para_head_charge
        elif monomer_sequence[0] == "M":
            compound[-2].charge = meta_head_charge
        if monomer_sequence[-1] == "P":
            compound[-1].charge = para_tail_charge
        elif monomer_sequence[-1] == "M":
            compound[-1].charge = meta_tail_charge
    # Rotate to align with z-axis; important for initializing ordered systems
    # Rotations are hard-coded based on the mol2 files in the library
    if molecule == "PEKK":
        compound.rotate(around=[0,1,0], theta=-0.20)
        compound.rotate(around=[1,0,0], theta=0.15)
    if molecule == "PPS":
        compound.rotate(around=[0,1,0], theta=0.05)
        compound.rotate(around=[1,0,0], theta=-0.010)
    return compound, monomer_sequence


def random_sequence(para_weight, length):
    """Creates a list containing a random sequence of strings
    'P' and 'M'.
    This is used by build_molecule() to create a polymers chains.

    Parameters:
    -----------
    para_weight : float, limited to values between 0 and 1
        The relative amount of para configurations compared to meta.
        Defined in build_molecule()
    length : int
        The number of elements in the random sequence.
        Defined in build_molecule()

    """
    meta_weight = 1 - para_weight
    options = ["P", "M"]
    probability = [para_weight, meta_weight]
    sequence = random.choices(options, weights=probability, k=length)
    return sequence<|MERGE_RESOLUTION|>--- conflicted
+++ resolved
@@ -412,15 +412,9 @@
 
         bounding_box = np.array(crystal.get_boundingbox().lengths)
         target_z = bounding_box[-1] * z_adjust
-<<<<<<< HEAD
         bounding_box[0] *= 1.04
         bounding_box[1] *= 1.04
         bounding_box[2] *= 1.01
-=======
-        bounding_box[0] *= 1.0
-        bounding_box[1] *= 1.0
-        bounding_box[2] *= 1.0
->>>>>>> 3043efd7
         self.set_target_box(z_constraint=target_z)
         crystal.box = mb.box.Box(bounding_box)
         # Center in the box
@@ -447,68 +441,14 @@
             cg_comp = mbcg.System(
                     mb_compound=comp, molecule=self.system_parms.molecule
             )
-<<<<<<< HEAD
             if use_components:
                 for mon in cg_comp.monomers():
                     mon.generate_components(index_mapping=bead_mapping)
             self.cg_compounds.append(
                     cg_comp.save(
                         use_monomers=use_monomers, use_components=use_components
-=======
-        if self.remove_hydrogens:
-            hydrogens = [h for h in self.system.particles_by_element("H")]
-            for h in hydrogens:
-                self.system.remove(h)
-
-        aa_snap, refs = to_hoomdsnapshot(
-                self.system, ref_distance=ref_distance, ref_mass=ref_mass
-        )
-        # Order the bond group; required by CGing package
-        bond_array = aa_snap.bonds.group
-        sorted_bond_array = bond_array[bond_array[:, 0].argsort()]
-        for idx, bond_group in enumerate(sorted_bond_array):
-            aa_snap.bonds.group[idx] = bond_group
-        # Create a gsd.hoomd.Snapshot() of the atomistic system
-        sim = hoomd.Simulation(device=hoomd.device.auto_select())
-        sim.create_state_from_snapshot(aa_snap)
-        hoomd.write.GSD.write(state=sim.state, filename="atomistic_gsd.gsd")
-        # Use polybinderCG to create a coarse-grained snapshot
-        cg_system = cg.System(
-                gsd_file="atomistic_gsd.gsd",
-                compound=self.system_parms.molecule
-        )
-        for idx, mol in enumerate(cg_system.molecules):
-            mol.sequence = self.system_parms.molecule_sequences[idx]
-            mol.assign_types()
-        if bead_mapping:
-            try:
-                for mon in cg_system.monomers():
-                    mon.generate_components(bead_mapping)
-            except KeyError:
-                    raise ValueError(
-                            f"The index mapping scheme {bead_mapping} for "
-                            f"{self.system_parms.molecule} is not found in "
-                            "polybinderCG."
->>>>>>> 3043efd7
                     )
             )
-<<<<<<< HEAD
-=======
-            use_monomers = False
-            use_segments = True
-            use_components = False
-        else:
-            use_monomers = True
-            use_segments = False
-            use_components = False
-
-        cg_snap = cg_system.coarse_grain_snap(
-                use_monomers=use_monomers,
-                use_segments=use_segments,
-                use_components=use_components
-        )
-        self.system = cg_snap
->>>>>>> 3043efd7
 
     def set_target_box(
             self,
@@ -663,7 +603,9 @@
 
     def _load_parmed_structure(self, untyped_system):
         """Loads the parmed structure from file, if exists.
-        Otherwise, creates the parmed structure and saves it to file using pickle.
+        Otherwise, creates the parmed structure and saves it
+        to file using pickle.
+
         """
         if self.pmd_pickle_path and os.path.exists(self.pmd_pickle_path):
             # load parmed from file
